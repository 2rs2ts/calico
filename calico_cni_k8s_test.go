package main_test

import (
	"context"
	"fmt"
	"math/rand"
	"net"
	"os"
	"syscall"
	"time"

	"github.com/containernetworking/cni/pkg/ns"
	. "github.com/onsi/ginkgo"
	. "github.com/onsi/gomega"
	"github.com/onsi/gomega/gexec"
	"github.com/projectcalico/cni-plugin/testutils"
	"github.com/projectcalico/cni-plugin/utils"
	api "github.com/projectcalico/libcalico-go/lib/apiv2"
	"github.com/projectcalico/libcalico-go/lib/backend/k8s"
	client "github.com/projectcalico/libcalico-go/lib/clientv2"
	"github.com/projectcalico/libcalico-go/lib/logutils"
<<<<<<< HEAD
	"github.com/projectcalico/libcalico-go/lib/names"
	"github.com/projectcalico/libcalico-go/lib/options"
=======
	cnet "github.com/projectcalico/libcalico-go/lib/net"
	"github.com/projectcalico/libcalico-go/lib/numorstring"
	"github.com/projectcalico/libcalico-go/lib/testutils"
>>>>>>> b4b37462
	log "github.com/sirupsen/logrus"
	"github.com/vishvananda/netlink"
	metav1 "k8s.io/apimachinery/pkg/apis/meta/v1"
	"k8s.io/client-go/kubernetes"
	"k8s.io/client-go/pkg/api/v1"
	"k8s.io/client-go/tools/clientcmd"
)

var _ = Describe("CalicoCni", func() {
	// Create a random seed
	rand.Seed(time.Now().UTC().UnixNano())
	log.SetFormatter(&logutils.Formatter{})
	log.AddHook(&logutils.ContextHook{})
	log.SetOutput(GinkgoWriter)
	log.SetLevel(log.DebugLevel)
	hostname, _ := os.Hostname()
	ctx := context.Background()
	calicoClient, _ := client.NewFromEnv()

	BeforeEach(func() {
		testutils.WipeK8sPods()
		testutils.WipeEtcd()
	})

	Describe("Run Calico CNI plugin in K8s mode", func() {
		utils.ConfigureLogging("info")
		cniVersion := os.Getenv("CNI_SPEC_VERSION")

		Context("using host-local IPAM", func() {

			netconf := fmt.Sprintf(`
			{
			  "cniVersion": "%s",
			  "name": "net1",
			  "type": "calico",
			  "etcd_endpoints": "http://%s:2379",
			  "datastore_type": "%s",
			  "ipam": {
			    "type": "host-local",
			    "subnet": "10.0.0.0/8"
			  },
				"kubernetes": {
				  "k8s_api_root": "http://127.0.0.1:8080"
				},
				"policy": {"type": "k8s"},
				"log_level":"info"
			}`, cniVersion, os.Getenv("ETCD_IP"), os.Getenv("DATASTORE_TYPE"))

			It("successfully networks the namespace", func() {
				config, err := clientcmd.DefaultClientConfig.ClientConfig()
				if err != nil {
					panic(err)
				}
				clientset, err := kubernetes.NewForConfig(config)

				if err != nil {
					panic(err)
				}

				name := fmt.Sprintf("run%d", rand.Uint32())

				// Create a K8s pod w/o any special params
				_, err = clientset.Pods(testutils.K8S_TEST_NS).Create(&v1.Pod{
					ObjectMeta: metav1.ObjectMeta{Name: name},
					Spec: v1.PodSpec{Containers: []v1.Container{{
						Name:  name,
						Image: "ignore",
					}}},
				})
				if err != nil {
					panic(err)
				}
				containerID, session, contVeth, contAddresses, contRoutes, contNs, err := testutils.CreateContainer(netconf, name, testutils.K8S_TEST_NS, "")

				Expect(err).ShouldNot(HaveOccurred())
				Eventually(session).Should(gexec.Exit())

				result, err := testutils.GetResultForCurrent(session, cniVersion)
				if err != nil {
					log.Fatalf("Error getting result from the session: %v\n", err)
				}

				mac := contVeth.Attrs().HardwareAddr

				Expect(len(result.IPs)).Should(Equal(1))
				ip := result.IPs[0].Address.IP.String()
				result.IPs[0].Address.IP = result.IPs[0].Address.IP.To4() // Make sure the IP is respresented as 4 bytes
				Expect(result.IPs[0].Address.Mask.String()).Should(Equal("ffffffff"))

				// datastore things:
				// TODO Make sure the profile doesn't exist

				ids := names.WorkloadEndpointIdentifiers{
					Node:         hostname,
					Orchestrator: "k8s",
					Endpoint:     "eth0",
					Pod:          name,
					ContainerID:  containerID,
				}

				wrkload, err := ids.CalculateWorkloadEndpointName(false)
				Expect(err).NotTo(HaveOccurred())

				interfaceName := k8s.VethNameForWorkload(wrkload)

				// The endpoint is created
				endpoints, err := calicoClient.WorkloadEndpoints().List(ctx, options.ListOptions{})
				Expect(err).ShouldNot(HaveOccurred())
				Expect(endpoints.Items).Should(HaveLen(1))

				Expect(endpoints.Items[0].Name).Should(Equal(wrkload))
				Expect(endpoints.Items[0].Namespace).Should(Equal(testutils.K8S_TEST_NS))
				Expect(endpoints.Items[0].Labels).Should(Equal(map[string]string{"calico/k8s_ns": "test"}))

				Expect(endpoints.Items[0].Spec).Should(Equal(api.WorkloadEndpointSpec{
					Pod:           name,
					InterfaceName: interfaceName,
					IPNetworks:    []string{result.IPs[0].Address.String()},
					MAC:           mac.String(),
					Profiles:      []string{"k8s_ns.test"},
					Node:          hostname,
					Endpoint:      "eth0",
					Workload:      "",
					ContainerID:   containerID,
					Orchestrator:  "k8s",
				}))

				// Routes and interface on host - there's is nothing to assert on the routes since felix adds those.
				//fmt.Println(Cmd("ip link show")) // Useful for debugging
				hostVeth, err := netlink.LinkByName(interfaceName)
				Expect(err).ToNot(HaveOccurred())
				Expect(hostVeth.Attrs().Flags.String()).Should(ContainSubstring("up"))
				Expect(hostVeth.Attrs().MTU).Should(Equal(1500))

				// Assert hostVeth sysctl values are set to what we expect for IPv4.
				err = testutils.CheckSysctlValue(fmt.Sprintf("/proc/sys/net/ipv4/conf/%s/proxy_arp", interfaceName), "1")
				Expect(err).ShouldNot(HaveOccurred())
				err = testutils.CheckSysctlValue(fmt.Sprintf("/proc/sys/net/ipv4/neigh/%s/proxy_delay", interfaceName), "0")
				Expect(err).ShouldNot(HaveOccurred())
				err = testutils.CheckSysctlValue(fmt.Sprintf("/proc/sys/net/ipv4/conf/%s/forwarding", interfaceName), "1")
				Expect(err).ShouldNot(HaveOccurred())

				// Assert if the host side route is programmed correctly.
				hostRoutes, err := netlink.RouteList(hostVeth, syscall.AF_INET)
				Expect(err).ShouldNot(HaveOccurred())
				Expect(hostRoutes[0]).Should(Equal(netlink.Route{
					LinkIndex: hostVeth.Attrs().Index,
					Scope:     netlink.SCOPE_LINK,
					Dst:       &result.IPs[0].Address,
					Protocol:  syscall.RTPROT_BOOT,
					Table:     syscall.RT_TABLE_MAIN,
					Type:      syscall.RTN_UNICAST,
				}))

				// Routes and interface in netns
				Expect(contVeth.Attrs().Flags.String()).Should(ContainSubstring("up"))

				// Assume the first IP is the IPv4 address
				Expect(contAddresses[0].IP.String()).Should(Equal(ip))
				Expect(contRoutes).Should(SatisfyAll(ContainElement(netlink.Route{
					LinkIndex: contVeth.Attrs().Index,
					Gw:        net.IPv4(169, 254, 1, 1).To4(),
					Protocol:  syscall.RTPROT_BOOT,
					Table:     syscall.RT_TABLE_MAIN,
					Type:      syscall.RTN_UNICAST,
				}),
					ContainElement(netlink.Route{
						LinkIndex: contVeth.Attrs().Index,
						Scope:     netlink.SCOPE_LINK,
						Dst:       &net.IPNet{IP: net.IPv4(169, 254, 1, 1).To4(), Mask: net.CIDRMask(32, 32)},
						Protocol:  syscall.RTPROT_BOOT,
						Table:     syscall.RT_TABLE_MAIN,
						Type:      syscall.RTN_UNICAST,
					})))

				_, err = testutils.DeleteContainer(netconf, contNs.Path(), name, testutils.K8S_TEST_NS)
				Expect(err).ShouldNot(HaveOccurred())

				// Make sure there are no endpoints anymore
				endpoints, err = calicoClient.WorkloadEndpoints().List(ctx, options.ListOptions{})
				Expect(err).ShouldNot(HaveOccurred())
				Expect(endpoints.Items).Should(HaveLen(0))

				// Make sure the interface has been removed from the namespace
				targetNs, _ := ns.GetNS(contNs.Path())
				err = targetNs.Do(func(_ ns.NetNS) error {
					_, err = netlink.LinkByName("eth0")
					return err
				})
				Expect(err).Should(HaveOccurred())
				Expect(err.Error()).Should(Equal("Link not found"))

				// Make sure the interface has been removed from the host
				_, err = netlink.LinkByName("cali" + containerID)
				Expect(err).Should(HaveOccurred())
				Expect(err.Error()).Should(Equal("Link not found"))
			})

			Context("when a named port is set", func() {
				It("it is added to the workload endpoint", func() {
					config, err := clientcmd.DefaultClientConfig.ClientConfig()
					if err != nil {
						panic(err)
					}
					clientset, err := kubernetes.NewForConfig(config)

					if err != nil {
						panic(err)
					}

					name := fmt.Sprintf("run%d", rand.Uint32())
					interfaceName := k8s.VethNameForWorkload(fmt.Sprintf("%s.%s", K8S_TEST_NS, name))

					// Create a K8s pod w/o any special params
					_, err = clientset.Pods(K8S_TEST_NS).Create(&v1.Pod{
						ObjectMeta: metav1.ObjectMeta{Name: name},
						Spec: v1.PodSpec{Containers: []v1.Container{{
							Name:  fmt.Sprintf("container-%s", name),
							Image: "ignore",
							Ports: []v1.ContainerPort{{
								Name:          "anamedport",
								ContainerPort: 555,
							}},
						}}},
					})
					if err != nil {
						panic(err)
					}
					containerID, session, contVeth, _, _, contNs, err := CreateContainer(netconf, name, "")

					Expect(err).ShouldNot(HaveOccurred())
					Eventually(session).Should(gexec.Exit())

					result, err := GetResultForCurrent(session, cniVersion)
					if err != nil {
						log.Fatalf("Error getting result from the session: %v\n", err)
					}

					mac := contVeth.Attrs().HardwareAddr

					Expect(len(result.IPs)).Should(Equal(1))
					result.IPs[0].Address.IP = result.IPs[0].Address.IP.To4() // Make sure the IP is respresented as 4 bytes
					Expect(result.IPs[0].Address.Mask.String()).Should(Equal("ffffffff"))

					// datastore things:
					// TODO Make sure the profile doesn't exist

					// The endpoint is created
					endpoints, err := calicoClient.WorkloadEndpoints().List(api.WorkloadEndpointMetadata{})
					Expect(err).ShouldNot(HaveOccurred())
					Expect(endpoints.Items).Should(HaveLen(1))

					// Set the Revision to nil since we can't assert it's exact value.
					endpoints.Items[0].Metadata.Revision = nil
					Expect(endpoints.Items[0].Metadata).Should(Equal(api.WorkloadEndpointMetadata{
						Node:             hostname,
						Name:             "eth0",
						Workload:         fmt.Sprintf("test.%s", name),
						ActiveInstanceID: containerID,
						Orchestrator:     "k8s",
						Labels:           map[string]string{"calico/k8s_ns": "test"},
					}))
					Expect(endpoints.Items[0].Spec).Should(Equal(api.WorkloadEndpointSpec{
						InterfaceName: interfaceName,
						IPNetworks:    []cnet.IPNet{{result.IPs[0].Address}},
						MAC:           &cnet.MAC{HardwareAddr: mac},
						Profiles:      []string{"k8s_ns.test"},
						Ports: []api.EndpointPort{{
							Name:     "anamedport",
							Protocol: numorstring.ProtocolFromString("tcp"),
							Port:     555,
						}},
					}))

					_, err = DeleteContainer(netconf, contNs.Path(), name)
					Expect(err).ShouldNot(HaveOccurred())

					// Make sure there are no endpoints anymore
					endpoints, err = calicoClient.WorkloadEndpoints().List(api.WorkloadEndpointMetadata{})
					Expect(err).ShouldNot(HaveOccurred())
					Expect(endpoints.Items).Should(HaveLen(0))

					// Make sure the interface has been removed from the namespace
					targetNs, _ := ns.GetNS(contNs.Path())
					err = targetNs.Do(func(_ ns.NetNS) error {
						_, err = netlink.LinkByName("eth0")
						return err
					})
					Expect(err).Should(HaveOccurred())
					Expect(err.Error()).Should(Equal("Link not found"))

					// Make sure the interface has been removed from the host
					_, err = netlink.LinkByName("cali" + containerID)
					Expect(err).Should(HaveOccurred())
					Expect(err.Error()).Should(Equal("Link not found"))
				})
			})

			Context("when the same hostVeth exists", func() {
				It("successfully networks the namespace", func() {
					config, err := clientcmd.DefaultClientConfig.ClientConfig()
					Expect(err).NotTo(HaveOccurred())

					clientset, err := kubernetes.NewForConfig(config)
					Expect(err).NotTo(HaveOccurred())

					name := fmt.Sprintf("run%d", rand.Uint32())

					// Create a K8s pod w/o any special params
					_, err = clientset.Pods(testutils.K8S_TEST_NS).Create(&v1.Pod{
						ObjectMeta: metav1.ObjectMeta{Name: name},
						Spec: v1.PodSpec{Containers: []v1.Container{{
							Name:  name,
							Image: "ignore",
						}}},
					})
					Expect(err).NotTo(HaveOccurred())

					if err := testutils.CreateHostVeth("", name, testutils.K8S_TEST_NS); err != nil {
						panic(err)
					}
					_, session, _, _, _, contNs, err := testutils.CreateContainer(netconf, name, testutils.K8S_TEST_NS, "")
					Expect(err).ShouldNot(HaveOccurred())
					Eventually(session).Should(gexec.Exit(0))

					_, err = testutils.DeleteContainer(netconf, contNs.Path(), name, testutils.K8S_TEST_NS)
					Expect(err).ShouldNot(HaveOccurred())
				})
			})

			Context("using calico-ipam with ipPools annotation", func() {
				It("successfully assigns an IP address from the annotated ipPool", func() {
					netconfCalicoIPAM := fmt.Sprintf(`
				{
			      "cniVersion": "%s",
				  "name": "net2",
				  "type": "calico",
				  "etcd_endpoints": "http://%s:2379",
				  "datastore_type": "%s",
			 	  "ipam": {
			    	 "type": "calico-ipam"
			         },
					"kubernetes": {
					  "k8s_api_root": "http://127.0.0.1:8080"
					 },
					"policy": {"type": "k8s"},
					"log_level":"info"
				}`, cniVersion, os.Getenv("ETCD_IP"), os.Getenv("DATASTORE_TYPE"))

					// Create a new ipPool.
					ipPool := "172.16.0.0/16"

					testutils.MustCreateNewIPPool(calicoClient, ipPool, false, false, true)
					_, ipPoolCIDR, err := net.ParseCIDR(ipPool)
					Expect(err).NotTo(HaveOccurred())

					config, err := clientcmd.DefaultClientConfig.ClientConfig()
					Expect(err).NotTo(HaveOccurred())

					clientset, err := kubernetes.NewForConfig(config)
					Expect(err).NotTo(HaveOccurred())

					// Now create a K8s pod passing in an IP pool.
					name := fmt.Sprintf("run%d", rand.Uint32())
					pod, err := clientset.Pods(testutils.K8S_TEST_NS).Create(&v1.Pod{
						ObjectMeta: metav1.ObjectMeta{
							Name: name,
							Annotations: map[string]string{
								"cni.projectcalico.org/ipv4pools": "[\"172.16.0.0/16\"]",
							},
						},
						Spec: v1.PodSpec{Containers: []v1.Container{{
							Name:  name,
							Image: "ignore",
						}}},
					})
					Expect(err).NotTo(HaveOccurred())

					log.Infof("Created POD object: %v", pod)

					_, _, _, contAddresses, _, contNs, err := testutils.CreateContainer(netconfCalicoIPAM, name, testutils.K8S_TEST_NS, "")
					Expect(err).NotTo(HaveOccurred())

					podIP := contAddresses[0].IP
					log.Infof("All container IPs: %v", contAddresses)
					log.Infof("Container got IP address: %s", podIP)
					Expect(ipPoolCIDR.Contains(podIP)).To(BeTrue())

					// Delete the container.
					_, err = testutils.DeleteContainer(netconfCalicoIPAM, contNs.Path(), name, testutils.K8S_TEST_NS)
					Expect(err).ShouldNot(HaveOccurred())
				})
			})

			Context("using ipAddrsNoIpam annotation to assign IP address to a pod, bypassing IPAM", func() {
				It("should successfully assigns the annotated IP address", func() {
					netconfCalicoIPAM := fmt.Sprintf(`
				{
			      "cniVersion": "%s",
				  "name": "net3",
				  "type": "calico",
				  "etcd_endpoints": "http://%s:2379",
				  "datastore_type": "%s",
			 	  "ipam": {},
					"kubernetes": {
					  "k8s_api_root": "http://127.0.0.1:8080"
					 },
					"policy": {"type": "k8s"},
					"log_level":"info"
				}`, cniVersion, os.Getenv("ETCD_IP"), os.Getenv("DATASTORE_TYPE"))

					assignIP := net.IPv4(10, 0, 0, 1).To4()

					config, err := clientcmd.DefaultClientConfig.ClientConfig()
					Expect(err).NotTo(HaveOccurred())

					clientset, err := kubernetes.NewForConfig(config)
					Expect(err).NotTo(HaveOccurred())

					// Now create a K8s pod passing in an IP address.
					name := fmt.Sprintf("run%d", rand.Uint32())
					pod, err := clientset.Pods(testutils.K8S_TEST_NS).Create(&v1.Pod{
						ObjectMeta: metav1.ObjectMeta{
							Name: name,
							Annotations: map[string]string{
								"cni.projectcalico.org/ipAddrsNoIpam": "[\"10.0.0.1\"]",
							},
						},
						Spec: v1.PodSpec{Containers: []v1.Container{{
							Name:  name,
							Image: "ignore",
						}}},
					})
					Expect(err).NotTo(HaveOccurred())

					log.Infof("Created POD object: %v", pod)

					containerID, _, contVeth, contAddresses, _, contNs, err := testutils.CreateContainer(netconfCalicoIPAM, name, testutils.K8S_TEST_NS, "")
					Expect(err).NotTo(HaveOccurred())
					mac := contVeth.Attrs().HardwareAddr

					podIP := contAddresses[0].IP
					log.Infof("All container IPs: %v", contAddresses)
					log.Infof("Container got IP address: %s", podIP)
					Expect(podIP).Should(Equal(assignIP))

					ids := names.WorkloadEndpointIdentifiers{
						Node:         hostname,
						Orchestrator: "k8s",
						Endpoint:     "eth0",
						Pod:          name,
						ContainerID:  containerID,
					}

					wrkload, err := ids.CalculateWorkloadEndpointName(false)
					Expect(err).NotTo(HaveOccurred())

					interfaceName := k8s.VethNameForWorkload(wrkload)

					// The endpoint is created
					endpoints, err := calicoClient.WorkloadEndpoints().List(ctx, options.ListOptions{})
					Expect(err).ShouldNot(HaveOccurred())
					Expect(endpoints.Items).Should(HaveLen(1))

					Expect(endpoints.Items[0].Name).Should(Equal(wrkload))
					Expect(endpoints.Items[0].Namespace).Should(Equal(testutils.K8S_TEST_NS))
					Expect(endpoints.Items[0].Labels).Should(Equal(map[string]string{"calico/k8s_ns": "test"}))

					Expect(endpoints.Items[0].Spec).Should(Equal(api.WorkloadEndpointSpec{
						Pod:           name,
						InterfaceName: interfaceName,
						IPNetworks:    []string{assignIP.String() + "/32"},
						MAC:           mac.String(),
						Profiles:      []string{"k8s_ns.test"},
						Node:          hostname,
						Endpoint:      "eth0",
						Workload:      "",
						ContainerID:   containerID,
						Orchestrator:  "k8s",
					}))

					// Delete the container.
					_, err = testutils.DeleteContainer(netconfCalicoIPAM, contNs.Path(), name, testutils.K8S_TEST_NS)
					Expect(err).ShouldNot(HaveOccurred())
				})
			})

			Context("using ipAddrs annotation to assign IP address to a pod, through Calico IPAM", func() {

				It("should successfully assigns the annotated IP address", func() {
					netconfCalicoIPAM := fmt.Sprintf(`
				{
				  "cniVersion": "%s",
				  "name": "net4",
				  "type": "calico",
				  "etcd_endpoints": "http://%s:2379",
				  "datastore_type": "%s",
				  "ipam": {
					   "type": "calico-ipam",
					   "assign_ipv4": "true",
					   "assign_ipv6": "true"
				   },
					"kubernetes": {
					  "k8s_api_root": "http://127.0.0.1:8080"
					 },
					"policy": {"type": "k8s"},
					"log_level":"debug"
				}`, cniVersion, os.Getenv("ETCD_IP"), os.Getenv("DATASTORE_TYPE"))

					assignIP := net.IPv4(20, 0, 0, 111).To4()

					// Create a new ipPool.
					ipPool := "20.0.0.0/24"
					testutils.MustCreateNewIPPool(calicoClient, ipPool, false, false, true)
					_, _, err := net.ParseCIDR(ipPool)
					Expect(err).NotTo(HaveOccurred())

					config, err := clientcmd.DefaultClientConfig.ClientConfig()
					Expect(err).NotTo(HaveOccurred())

					clientset, err := kubernetes.NewForConfig(config)
					Expect(err).NotTo(HaveOccurred())

					// Now create a K8s pod passing in an IP address.
					name := fmt.Sprintf("run%d", rand.Uint32())
					pod, err := clientset.Pods(testutils.K8S_TEST_NS).Create(&v1.Pod{
						ObjectMeta: metav1.ObjectMeta{
							Name: name,
							Annotations: map[string]string{
								"cni.projectcalico.org/ipAddrs": "[\"20.0.0.111\"]",
							},
						},
						Spec: v1.PodSpec{Containers: []v1.Container{{
							Name:  name,
							Image: "ignore",
						}}},
					})
					Expect(err).NotTo(HaveOccurred())

					log.Infof("Created POD object: %v", pod)

					containerID, _, contVeth, contAddresses, _, netNS, err := testutils.CreateContainer(netconfCalicoIPAM, name, testutils.K8S_TEST_NS, "")
					Expect(err).NotTo(HaveOccurred())
					mac := contVeth.Attrs().HardwareAddr

					podIP := contAddresses[0].IP
					log.Infof("All container IPs: %v", contAddresses)
					log.Infof("Container got IP address: %s", podIP)
					Expect(podIP).Should(Equal(assignIP))

					ids := names.WorkloadEndpointIdentifiers{
						Node:         hostname,
						Orchestrator: "k8s",
						Endpoint:     "eth0",
						Pod:          name,
						ContainerID:  containerID,
					}

					wrkload, err := ids.CalculateWorkloadEndpointName(false)
					Expect(err).NotTo(HaveOccurred())

					interfaceName := k8s.VethNameForWorkload(wrkload)

					// Make sure WorkloadEndpoint is created and has the requested IP in the datastore.
					endpoints, err := calicoClient.WorkloadEndpoints().List(ctx, options.ListOptions{})
					Expect(err).ShouldNot(HaveOccurred())
					Expect(endpoints.Items).Should(HaveLen(1))

					Expect(endpoints.Items[0].Name).Should(Equal(wrkload))
					Expect(endpoints.Items[0].Namespace).Should(Equal(testutils.K8S_TEST_NS))
					Expect(endpoints.Items[0].Labels).Should(Equal(map[string]string{"calico/k8s_ns": "test"}))

					Expect(endpoints.Items[0].Spec).Should(Equal(api.WorkloadEndpointSpec{
						Pod:           name,
						InterfaceName: interfaceName,
						IPNetworks:    []string{assignIP.String() + "/32"},
						MAC:           mac.String(),
						Profiles:      []string{"k8s_ns.test"},
						Node:          hostname,
						Endpoint:      "eth0",
						Workload:      "",
						ContainerID:   containerID,
						Orchestrator:  "k8s",
					}))

					// Delete the container.
					_, err = testutils.DeleteContainer(netconfCalicoIPAM, netNS.Path(), name, testutils.K8S_TEST_NS)
					Expect(err).ShouldNot(HaveOccurred())
				})
			})

			Context("using ipAddrs annotation to assign IP address to a pod, through Calico IPAM, without specifying cniVersion in CNI config", func() {
				It("should successfully assigns the annotated IP address", func() {
					netconfCalicoIPAM := fmt.Sprintf(`
				{
				  "name": "net5",
				  "type": "calico",
				  "etcd_endpoints": "http://%s:2379",
				  "datastore_type": "%s",
				  "ipam": {
					   "type": "calico-ipam",
					   "assign_ipv4": "true",
					   "assign_ipv6": "true"
				   },
					"kubernetes": {
					  "k8s_api_root": "http://127.0.0.1:8080"
					 },
					"policy": {"type": "k8s"},
					"log_level":"info"
				}`, os.Getenv("ETCD_IP"), os.Getenv("DATASTORE_TYPE"))

					assignIP := net.IPv4(20, 0, 0, 111).To4()

					// Create a new ipPool.
					ipPool := "20.0.0.0/24"
					testutils.MustCreateNewIPPool(calicoClient, ipPool, false, false, true)
					_, _, err := net.ParseCIDR(ipPool)
					Expect(err).NotTo(HaveOccurred())

					config, err := clientcmd.DefaultClientConfig.ClientConfig()
					Expect(err).NotTo(HaveOccurred())

					clientset, err := kubernetes.NewForConfig(config)
					Expect(err).NotTo(HaveOccurred())

					// Now create a K8s pod passing in an IP address.
					name := fmt.Sprintf("run%d", rand.Uint32())
					pod, err := clientset.Pods(testutils.K8S_TEST_NS).Create(&v1.Pod{
						ObjectMeta: metav1.ObjectMeta{
							Name: name,
							Annotations: map[string]string{
								"cni.projectcalico.org/ipAddrs": "[\"20.0.0.111\"]",
							},
						},
						Spec: v1.PodSpec{Containers: []v1.Container{{
							Name:  name,
							Image: "ignore",
						}}},
					})
					Expect(err).NotTo(HaveOccurred())

					log.Infof("Created POD object: %v", pod)

					containerID, _, contVeth, contAddresses, _, contNs, err := testutils.CreateContainer(netconfCalicoIPAM, name, testutils.K8S_TEST_NS, "")
					Expect(err).NotTo(HaveOccurred())
					mac := contVeth.Attrs().HardwareAddr

					podIP := contAddresses[0].IP
					log.Infof("All container IPs: %v", contAddresses)
					log.Infof("Container got IP address: %s", podIP)
					Expect(podIP).Should(Equal(assignIP))

					ids := names.WorkloadEndpointIdentifiers{
						Node:         hostname,
						Orchestrator: "k8s",
						Endpoint:     "eth0",
						Pod:          name,
						ContainerID:  containerID,
					}

					wrkload, err := ids.CalculateWorkloadEndpointName(false)
					Expect(err).NotTo(HaveOccurred())

					interfaceName := k8s.VethNameForWorkload(wrkload)

					// Make sure WorkloadEndpoint is created and has the requested IP in the datastore.
					endpoints, err := calicoClient.WorkloadEndpoints().List(ctx, options.ListOptions{})
					Expect(err).ShouldNot(HaveOccurred())
					Expect(endpoints.Items).Should(HaveLen(1))

					Expect(endpoints.Items[0].Name).Should(Equal(wrkload))
					Expect(endpoints.Items[0].Namespace).Should(Equal(testutils.K8S_TEST_NS))
					Expect(endpoints.Items[0].Labels).Should(Equal(map[string]string{"calico/k8s_ns": "test"}))

					Expect(endpoints.Items[0].Spec).Should(Equal(api.WorkloadEndpointSpec{
						Pod:           name,
						InterfaceName: interfaceName,
						IPNetworks:    []string{assignIP.String() + "/32"},
						MAC:           mac.String(),
						Profiles:      []string{"k8s_ns.test"},
						Node:          hostname,
						Endpoint:      "eth0",
						Workload:      "",
						ContainerID:   containerID,
						Orchestrator:  "k8s",
					}))

					// Delete the container.
					_, err = testutils.DeleteContainer(netconfCalicoIPAM, contNs.Path(), name, testutils.K8S_TEST_NS)
					Expect(err).ShouldNot(HaveOccurred())
				})
			})

			Context("Using host-local IPAM: request an IP then release it, and then request it again", func() {
				It("should successfully assign IP both times and successfully release it in the middle", func() {
					netconfHostLocalIPAM := fmt.Sprintf(`
				  {
					"cniVersion": "%s",
					"name": "net6",
					  "type": "calico",
					  "etcd_endpoints": "http://%s:2379",
					  "datastore_type": "%s",
					  "ipam": {
					    "type": "host-local",
						"subnet": "usePodCidr"
					  },
				   "kubernetes": {
				     "k8s_api_root": "http://127.0.0.1:8080"
			    	},
			   	  "policy": {"type": "k8s"},
				  "log_level":"info"
					}`, cniVersion, os.Getenv("ETCD_IP"), os.Getenv("DATASTORE_TYPE"))

					config, err := clientcmd.DefaultClientConfig.ClientConfig()
					Expect(err).NotTo(HaveOccurred())

					clientset, err := kubernetes.NewForConfig(config)
					Expect(err).NotTo(HaveOccurred())

					// Create a K8s Node object with PodCIDR and name equal to hostname.
					_, err = clientset.Nodes().Create(&v1.Node{
						ObjectMeta: metav1.ObjectMeta{Name: hostname},
						Spec: v1.NodeSpec{
							PodCIDR: "10.0.0.0/24",
						},
					})
					Expect(err).NotTo(HaveOccurred())

					By("Creating a pod with a specific IP address")
					name := fmt.Sprintf("run%d", rand.Uint32())
					_, err = clientset.Pods(testutils.K8S_TEST_NS).Create(&v1.Pod{
						ObjectMeta: metav1.ObjectMeta{Name: name},
						Spec: v1.PodSpec{Containers: []v1.Container{{
							Name:  name,
							Image: "ignore",
						}},
							NodeName: hostname,
						},
					})
					Expect(err).NotTo(HaveOccurred())

					requestedIP := "10.0.0.42"
					expectedIP := net.IPv4(10, 0, 0, 42).To4()

					_, _, _, contAddresses, _, contNs, err := testutils.CreateContainer(netconfHostLocalIPAM, name, testutils.K8S_TEST_NS, requestedIP)
					Expect(err).NotTo(HaveOccurred())

					podIP := contAddresses[0].IP
					log.Infof("All container IPs: %v", contAddresses)
					Expect(podIP).Should(Equal(expectedIP))

					By("Deleting the pod we created earlier")
					_, err = testutils.DeleteContainer(netconfHostLocalIPAM, contNs.Path(), name, testutils.K8S_TEST_NS)
					Expect(err).ShouldNot(HaveOccurred())

					By("Creating a second pod with the same IP address as the first pod")
					name2 := fmt.Sprintf("run2%d", rand.Uint32())
					_, err = clientset.Pods(testutils.K8S_TEST_NS).Create(&v1.Pod{
						ObjectMeta: metav1.ObjectMeta{Name: name2},
						Spec: v1.PodSpec{Containers: []v1.Container{{
							Name:  fmt.Sprintf("container-%s", name2),
							Image: "ignore",
						}},
							NodeName: hostname,
						},
					})
					Expect(err).NotTo(HaveOccurred())

					_, _, _, contAddresses, _, contNs, err = testutils.CreateContainer(netconfHostLocalIPAM, name2, testutils.K8S_TEST_NS, requestedIP)
					Expect(err).NotTo(HaveOccurred())

					pod2IP := contAddresses[0].IP
					log.Infof("All container IPs: %v", contAddresses)
					Expect(pod2IP).Should(Equal(expectedIP))

					_, err = testutils.DeleteContainer(netconfHostLocalIPAM, contNs.Path(), name2, testutils.K8S_TEST_NS)
					Expect(err).ShouldNot(HaveOccurred())
				})
			})

			// This specific test case is for an issue where k8s would send extra DELs being "aggressive". See: https://github.com/kubernetes/kubernetes/issues/44100
			Context("ADD a container with a ContainerID and DEL it with the same ContainerID then ADD a new container with a different ContainerID, and send a DEL for the old ContainerID", func() {
				It("Use different CNI_ContainerIDs to ADD and DEL the container", func() {
					netconf := fmt.Sprintf(`
				{
			      "cniVersion": "%s",
				  "name": "net7",
				  "type": "calico",
				  "etcd_endpoints": "http://%s:2379",
				  "datastore_type": "%s",
			 	  "ipam": {
			    	 "type": "calico-ipam"
			         },
					"kubernetes": {
					  "k8s_api_root": "http://127.0.0.1:8080"
					 },
					"policy": {"type": "k8s"},
					"log_level":"info"
				}`, cniVersion, os.Getenv("ETCD_IP"), os.Getenv("DATASTORE_TYPE"))

					// Create a new ipPool.
					ipPool := "10.0.0.0/24"
					testutils.MustCreateNewIPPool(calicoClient, ipPool, false, false, true)

					config, err := clientcmd.DefaultClientConfig.ClientConfig()
					Expect(err).NotTo(HaveOccurred())

					clientset, err := kubernetes.NewForConfig(config)
					Expect(err).NotTo(HaveOccurred())

					// Now create a K8s pod.
					name := fmt.Sprintf("run%d", rand.Uint32())

					cniContainerIDX := "container-id-00X"
					cniContainerIDY := "container-id-00Y"

					pod, err := clientset.Pods(testutils.K8S_TEST_NS).Create(
						&v1.Pod{
							ObjectMeta: metav1.ObjectMeta{
								Name: name,
							},
							Spec: v1.PodSpec{Containers: []v1.Container{{
								Name:  name,
								Image: "ignore",
							}}},
						})

					Expect(err).NotTo(HaveOccurred())

					log.Infof("Created POD object: %v", pod)

					// ADD the container with passing a CNI_ContainerID "X".
					_, session, _, _, _, contNs, err := testutils.CreateContainerWithId(netconf, name, testutils.K8S_TEST_NS, "", cniContainerIDX)
					Expect(err).ShouldNot(HaveOccurred())
					Eventually(session).Should(gexec.Exit())

					result, err := testutils.GetResultForCurrent(session, cniVersion)
					if err != nil {
						log.Fatalf("Error getting result from the session: %v\n", err)
					}

					log.Printf("Unmarshaled result: %v\n", result)

					// Assert that the endpoint is created in the backend datastore with ContainerID "X".
					endpoints, err := calicoClient.WorkloadEndpoints().List(ctx, options.ListOptions{})
					Expect(err).ShouldNot(HaveOccurred())
					Expect(endpoints.Items).Should(HaveLen(1))

					idsX := names.WorkloadEndpointIdentifiers{
						Node:         hostname,
						Orchestrator: "k8s",
						Endpoint:     "eth0",
						Pod:          name,
						ContainerID:  cniContainerIDX,
					}

					wrkloadX, err := idsX.CalculateWorkloadEndpointName(false)
					Expect(err).NotTo(HaveOccurred())

					Expect(endpoints.Items[0].Name).Should(Equal(wrkloadX))
					Expect(endpoints.Items[0].Namespace).Should(Equal(testutils.K8S_TEST_NS))
					Expect(endpoints.Items[0].Labels).Should(Equal(map[string]string{"calico/k8s_ns": "test"}))

					Expect(endpoints.Items[0].Spec.ContainerID).Should(Equal(cniContainerIDX))

					// Delete the container with the CNI_ContainerID "X".
					exitCode, err := testutils.DeleteContainerWithId(netconf, contNs.Path(), name, testutils.K8S_TEST_NS, cniContainerIDX)
					Expect(err).ShouldNot(HaveOccurred())
					Expect(exitCode).Should(Equal(0))

					// The endpoint for ContainerID "X" should not exist in the backend datastore.
					endpoints, err = calicoClient.WorkloadEndpoints().List(ctx, options.ListOptions{})
					Expect(err).ShouldNot(HaveOccurred())
					Expect(endpoints.Items).Should(HaveLen(0))

					// ADD a new container with passing a CNI_ContainerID "Y".
					_, session, _, _, _, contNs, err = testutils.CreateContainerWithId(netconf, name, testutils.K8S_TEST_NS, "", cniContainerIDY)
					Expect(err).ShouldNot(HaveOccurred())
					Eventually(session).Should(gexec.Exit())

					result, err = testutils.GetResultForCurrent(session, cniVersion)
					if err != nil {
						log.Fatalf("Error getting result from the session: %v\n", err)
					}

					log.Printf("Unmarshaled result: %v\n", result)

					// Assert that the endpoint is created in the backend datastore with ContainerID "Y".
					endpoints, err = calicoClient.WorkloadEndpoints().List(ctx, options.ListOptions{})
					Expect(err).ShouldNot(HaveOccurred())
					Expect(endpoints.Items).Should(HaveLen(1))

					idsY := names.WorkloadEndpointIdentifiers{
						Node:         hostname,
						Orchestrator: "k8s",
						Endpoint:     "eth0",
						Pod:          name,
						ContainerID:  cniContainerIDY,
					}

					wrkloadY, err := idsY.CalculateWorkloadEndpointName(false)
					Expect(err).NotTo(HaveOccurred())

					Expect(endpoints.Items[0].Name).Should(Equal(wrkloadY))
					Expect(endpoints.Items[0].Namespace).Should(Equal(testutils.K8S_TEST_NS))
					Expect(endpoints.Items[0].Labels).Should(Equal(map[string]string{"calico/k8s_ns": "test"}))

					Expect(endpoints.Items[0].Spec.ContainerID).Should(Equal(cniContainerIDY))

					// Delete the container with the CNI_ContainerID "X" again.
					exitCode, err = testutils.DeleteContainerWithId(netconf, contNs.Path(), name, testutils.K8S_TEST_NS, cniContainerIDX)
					Expect(err).ShouldNot(HaveOccurred())
					Expect(exitCode).Should(Equal(0))

					// Assert that the endpoint with ContainerID "Y" is still in the datastore.
					endpoints, err = calicoClient.WorkloadEndpoints().List(ctx, options.ListOptions{})
					Expect(err).ShouldNot(HaveOccurred())
					Expect(endpoints.Items).Should(HaveLen(1))

					Expect(endpoints.Items[0].Name).Should(Equal(wrkloadY))
					Expect(endpoints.Items[0].Namespace).Should(Equal(testutils.K8S_TEST_NS))
					Expect(endpoints.Items[0].Labels).Should(Equal(map[string]string{"calico/k8s_ns": "test"}))

					Expect(endpoints.Items[0].Spec.ContainerID).Should(Equal(cniContainerIDY))

					// Finally, delete the container with the CNI_ContainerID "Y".
					exitCode, err = testutils.DeleteContainerWithId(netconf, contNs.Path(), name, testutils.K8S_TEST_NS, cniContainerIDY)
					Expect(err).ShouldNot(HaveOccurred())
					Expect(exitCode).Should(Equal(0))

				})
			})

			// This specific test case is for an issue where k8s would send two ADDs with different container IDs for the same Pod.
			Context("Multiple ADD calls with different container IDs followed by DEL calls for stale container IDs", func() {
				It("Use different CNI_ContainerIDs to ADD and DEL the container", func() {
					netconf := fmt.Sprintf(`
				{
			      "cniVersion": "%s",
				  "name": "net7",
				  "type": "calico",
				  "etcd_endpoints": "http://%s:2379",
				  "datastore_type": "%s",
			 	  "ipam": {
			    	 "type": "calico-ipam"
			         },
					"kubernetes": {
					  "k8s_api_root": "http://127.0.0.1:8080"
					 },
					"policy": {"type": "k8s"},
					"log_level":"info"
				}`, cniVersion, os.Getenv("ETCD_IP"), os.Getenv("DATASTORE_TYPE"))

					// Create a new ipPool.
					ipPool := "10.0.0.0/24"
					testutils.MustCreateNewIPPool(calicoClient, ipPool, false, false, true)

					config, err := clientcmd.DefaultClientConfig.ClientConfig()
					Expect(err).NotTo(HaveOccurred())

					clientset, err := kubernetes.NewForConfig(config)
					Expect(err).NotTo(HaveOccurred())

					// Now create a K8s pod.
					name := fmt.Sprintf("run%d", rand.Uint32())

					cniContainerIDX := "container-id-00X"
					cniContainerIDY := "container-id-00Y"

					pod, err := clientset.Pods(testutils.K8S_TEST_NS).Create(
						&v1.Pod{
							ObjectMeta: metav1.ObjectMeta{
								Name: name,
							},
							Spec: v1.PodSpec{Containers: []v1.Container{{
								Name:  name,
								Image: "ignore",
							}}},
						})

					Expect(err).NotTo(HaveOccurred())

					log.Infof("Created POD object: %v", pod)

					// ADD the container with passing a CNI_CONTAINERID of "X".
					_, session, _, _, _, contNs, err := testutils.CreateContainerWithId(netconf, name, testutils.K8S_TEST_NS, "", cniContainerIDX)
					Expect(err).ShouldNot(HaveOccurred())
					Eventually(session).Should(gexec.Exit())

					result, err := testutils.GetResultForCurrent(session, cniVersion)
					if err != nil {
						log.Fatalf("Error getting result from the session: %v\n", err)
					}
					log.Printf("Unmarshaled result: %v\n", result)

					// Assert that the endpoint is created in the backend datastore with ContainerID "X".
					endpoints, err := calicoClient.WorkloadEndpoints().List(ctx, options.ListOptions{})
					Expect(err).ShouldNot(HaveOccurred())
					Expect(endpoints.Items).Should(HaveLen(1))

					idsX := names.WorkloadEndpointIdentifiers{
						Node:         hostname,
						Orchestrator: "k8s",
						Endpoint:     "eth0",
						Pod:          name,
						ContainerID:  cniContainerIDX,
					}

					wrkloadX, err := idsX.CalculateWorkloadEndpointName(false)
					Expect(err).NotTo(HaveOccurred())

					Expect(endpoints.Items[0].Name).Should(Equal(wrkloadX))
					Expect(endpoints.Items[0].Namespace).Should(Equal(testutils.K8S_TEST_NS))
					Expect(endpoints.Items[0].Labels).Should(Equal(map[string]string{"calico/k8s_ns": "test"}))

					Expect(endpoints.Items[0].Spec.ContainerID).Should(Equal(cniContainerIDX))

					// ADD the container with passing a CNI_CONTAINERID of "Y"
					_, session, _, _, _, contNs, err = testutils.CreateContainerWithId(netconf, name, testutils.K8S_TEST_NS, "", cniContainerIDY)
					Expect(err).ShouldNot(HaveOccurred())
					Eventually(session).Should(gexec.Exit())

					result, err = testutils.GetResultForCurrent(session, cniVersion)
					if err != nil {
						log.Fatalf("Error getting result from the session: %v\n", err)
					}
					log.Printf("Unmarshaled result: %v\n", result)

					// Assert that the endpoint is created in the backend datastore with ContainerID "Y".
					endpoints, err = calicoClient.WorkloadEndpoints().List(ctx, options.ListOptions{})
					Expect(err).ShouldNot(HaveOccurred())
					Expect(endpoints.Items).Should(HaveLen(1))

					idsY := names.WorkloadEndpointIdentifiers{
						Node:         hostname,
						Orchestrator: "k8s",
						Endpoint:     "eth0",
						Pod:          name,
						ContainerID:  cniContainerIDY,
					}

					wrkloadY, err := idsY.CalculateWorkloadEndpointName(false)
					Expect(err).NotTo(HaveOccurred())

					Expect(endpoints.Items[0].Name).Should(Equal(wrkloadY))
					Expect(endpoints.Items[0].Namespace).Should(Equal(testutils.K8S_TEST_NS))
					Expect(endpoints.Items[0].Labels).Should(Equal(map[string]string{"calico/k8s_ns": "test"}))

					Expect(endpoints.Items[0].Spec.ContainerID).Should(Equal(cniContainerIDY))

					// Delete the container with the CNI_CONTAINERID "X".
					exitCode, err := testutils.DeleteContainerWithId(netconf, contNs.Path(), name, testutils.K8S_TEST_NS, cniContainerIDX)
					Expect(err).ShouldNot(HaveOccurred())
					Expect(exitCode).Should(Equal(0))

					// Assert that the endpoint in the backend datastore still has ContainerID "Y".
					endpoints, err = calicoClient.WorkloadEndpoints().List(ctx, options.ListOptions{})
					Expect(err).ShouldNot(HaveOccurred())
					Expect(endpoints.Items).Should(HaveLen(1))

					Expect(endpoints.Items[0].Name).Should(Equal(wrkloadY))
					Expect(endpoints.Items[0].Namespace).Should(Equal(testutils.K8S_TEST_NS))
					Expect(endpoints.Items[0].Labels).Should(Equal(map[string]string{"calico/k8s_ns": "test"}))

					Expect(endpoints.Items[0].Spec.ContainerID).Should(Equal(cniContainerIDY))

					// Delete the container with the CNI_CONTAINERID "Y".
					exitCode, err = testutils.DeleteContainerWithId(netconf, contNs.Path(), name, testutils.K8S_TEST_NS, cniContainerIDY)
					Expect(err).ShouldNot(HaveOccurred())
					Expect(exitCode).Should(Equal(0))

					// Assert that the endpoint in the backend datastore is now gone.
					endpoints, err = calicoClient.WorkloadEndpoints().List(ctx, options.ListOptions{})
					Expect(err).ShouldNot(HaveOccurred())
					Expect(endpoints.Items).Should(HaveLen(0))

				})
			})

			Context("Create a container then send another ADD for the same container", func() {
				netconf := fmt.Sprintf(`
				{
				"cniVersion": "%s",
				"name": "net8",
				"type": "calico",
				"etcd_endpoints": "http://%s:2379",
				"datastore_type": "%s",
			    "log_level": "debug",
			 	"ipam": {
			    		"type": "calico-ipam"
			        	},
				"kubernetes": {
					  "k8s_api_root": "http://127.0.0.1:8080"
					 },
				"policy": {"type": "k8s"}
				}`, cniVersion, os.Getenv("ETCD_IP"), os.Getenv("DATASTORE_TYPE"))

				It("should successfully execute both ADDs but for second ADD will return the same result as the first time but it won't network the container", func() {
					// Create a new ipPool.
					testutils.MustCreateNewIPPool(calicoClient, "10.0.0.0/24", false, false, true)

					config, err := clientcmd.DefaultClientConfig.ClientConfig()
					Expect(err).NotTo(HaveOccurred())

					clientset, err := kubernetes.NewForConfig(config)
					Expect(err).NotTo(HaveOccurred())

					// Now create a K8s pod.
					name := fmt.Sprintf("run%d", rand.Uint32())

					pod, err := clientset.Pods(testutils.K8S_TEST_NS).Create(
						&v1.Pod{
							ObjectMeta: metav1.ObjectMeta{
								Name: name,
							},
							Spec: v1.PodSpec{Containers: []v1.Container{{
								Name:  name,
								Image: "ignore",
							}}},
						})

					Expect(err).NotTo(HaveOccurred())

					log.Infof("Created POD object: %v", pod)

					containerID, session, _, _, _, contNs, err := testutils.CreateContainer(netconf, name, testutils.K8S_TEST_NS, "")
					Expect(err).ShouldNot(HaveOccurred())
					Eventually(session).Should(gexec.Exit())

					result, err := testutils.GetResultForCurrent(session, cniVersion)
					if err != nil {
						log.Fatalf("Error getting result from the session: %v\n", err)
					}

					log.Printf("Unmarshalled result from first ADD: %v\n", result)

					// The endpoint is created in etcd
					endpoints, err := calicoClient.WorkloadEndpoints().List(ctx, options.ListOptions{})
					Expect(err).ShouldNot(HaveOccurred())
					Expect(endpoints.Items).Should(HaveLen(1))

					ids := names.WorkloadEndpointIdentifiers{
						Node:         hostname,
						Orchestrator: "k8s",
						Endpoint:     "eth0",
						Pod:          name,
						ContainerID:  containerID,
					}

					wrkload, err := ids.CalculateWorkloadEndpointName(false)
					Expect(err).NotTo(HaveOccurred())

					Expect(endpoints.Items[0].Name).Should(Equal(wrkload))
					Expect(endpoints.Items[0].Namespace).Should(Equal(testutils.K8S_TEST_NS))
					Expect(endpoints.Items[0].Labels).Should(Equal(map[string]string{"calico/k8s_ns": "test"}))

					Expect(endpoints.Items[0].Spec.ContainerID).Should(Equal(containerID))

					// Try to create the same container (so CNI receives the ADD for the same endpoint again)
					session, _, _, _, err = testutils.RunCNIPluginWithId(netconf, name, testutils.K8S_TEST_NS, "", containerID, "eth0", contNs)
					Expect(err).ShouldNot(HaveOccurred())
					Eventually(session).Should(gexec.Exit())

					resultSecondAdd, err := testutils.GetResultForCurrent(session, cniVersion)
					if err != nil {
						log.Fatalf("Error getting result from the session: %v\n", err)
					}

					log.Printf("Unmarshalled result from second ADD: %v\n", resultSecondAdd)
					Expect(resultSecondAdd).Should(Equal(result))

					_, err = testutils.DeleteContainer(netconf, contNs.Path(), name, testutils.K8S_TEST_NS)
					Expect(err).ShouldNot(HaveOccurred())
				})
			})

			Context("ask for more than 1 IPv4 addrs using ipAddrsNoIpam annotation to assign IP address to a pod, bypassing IPAM", func() {
				It("should return an error", func() {
					netconfCalicoIPAM := fmt.Sprintf(`
				{
			      "cniVersion": "%s",
				  "name": "net9",
				  "type": "calico",
				  "etcd_endpoints": "http://%s:2379",
				  "datastore_type": "%s",
			 	  "ipam": {},
					"kubernetes": {
					  "k8s_api_root": "http://127.0.0.1:8080"
					 },
					"policy": {"type": "k8s"},
					"log_level":"info"
				}`, cniVersion, os.Getenv("ETCD_IP"), os.Getenv("DATASTORE_TYPE"))

					config, err := clientcmd.DefaultClientConfig.ClientConfig()
					Expect(err).NotTo(HaveOccurred())

					clientset, err := kubernetes.NewForConfig(config)
					Expect(err).NotTo(HaveOccurred())

					// Now create a K8s pod passing in more than one IPv4 address.
					name := fmt.Sprintf("run%d", rand.Uint32())
					pod, err := clientset.Pods(testutils.K8S_TEST_NS).Create(&v1.Pod{
						ObjectMeta: metav1.ObjectMeta{
							Name: name,
							Annotations: map[string]string{
								"cni.projectcalico.org/ipAddrsNoIpam": "[\"10.0.0.1\", \"10.0.0.2\"]",
							},
						},
						Spec: v1.PodSpec{Containers: []v1.Container{{
							Name:  name,
							Image: "ignore",
						}}},
					})
					Expect(err).NotTo(HaveOccurred())

					log.Infof("Created POD object: %v", pod)

					_, _, _, _, _, contNs, err := testutils.CreateContainer(netconfCalicoIPAM, name, testutils.K8S_TEST_NS, "")
					Expect(err).To(HaveOccurred())

					// Make sure the WorkloadEndpoint is not created in the datastore.
					endpoints, err := calicoClient.WorkloadEndpoints().List(ctx, options.ListOptions{})
					Expect(err).ShouldNot(HaveOccurred())
					Expect(endpoints.Items).Should(HaveLen(0))

					// Delete the container.
					_, err = testutils.DeleteContainer(netconfCalicoIPAM, contNs.Path(), name, testutils.K8S_TEST_NS)
					Expect(err).ShouldNot(HaveOccurred())
				})
			})

			Context("Create a container then send another ADD for the same container but with a different interface", func() {
				netconf := fmt.Sprintf(`
				{
				"cniVersion": "%s",
				"name": "net10",
				"type": "calico",
				"etcd_endpoints": "http://%s:2379",
				"datastore_type": "%s",
				"log_level": "debug",
			 	"ipam": {
			    		"type": "calico-ipam"
			        	},
				"kubernetes": {
					  "k8s_api_root": "http://127.0.0.1:8080"
					 },
				"policy": {"type": "k8s"}
				}`, cniVersion, os.Getenv("ETCD_IP"), os.Getenv("DATASTORE_TYPE"))

				It("should successfully execute both ADDs but for second ADD will return the same result as the first time but it won't network the container", func() {
					// Create a new ipPool.
					testutils.MustCreateNewIPPool(calicoClient, "10.0.0.0/24", false, false, true)

					config, err := clientcmd.DefaultClientConfig.ClientConfig()
					Expect(err).NotTo(HaveOccurred())

					clientset, err := kubernetes.NewForConfig(config)
					Expect(err).NotTo(HaveOccurred())

					// Now create a K8s pod.
					name := "mypod-1"

					pod, err := clientset.Pods(testutils.K8S_TEST_NS).Create(
						&v1.Pod{
							ObjectMeta: metav1.ObjectMeta{
								Name: name,
							},
							Spec: v1.PodSpec{Containers: []v1.Container{{
								Name:  name,
								Image: "ignore",
							}}},
						})

					Expect(err).NotTo(HaveOccurred())

					log.Infof("Created POD object: %v", pod)

					// Create the container, which will call CNI and by default it will create the container with interface name 'eth0'.
					containerID, session, _, _, _, contNs, err := testutils.CreateContainer(netconf, name, testutils.K8S_TEST_NS, "")
					Expect(err).ShouldNot(HaveOccurred())
					Eventually(session).Should(gexec.Exit())

					result, err := testutils.GetResultForCurrent(session, cniVersion)
					if err != nil {
						log.Fatalf("Error getting result from the session: %v\n", err)
					}

					log.Printf("Unmarshalled result from first ADD: %v\n", result)

					// The endpoint is created in etcd
					endpoints, err := calicoClient.WorkloadEndpoints().List(ctx, options.ListOptions{})
					Expect(err).ShouldNot(HaveOccurred())
					Expect(endpoints.Items).Should(HaveLen(1))

					ids := names.WorkloadEndpointIdentifiers{
						Node:         hostname,
						Orchestrator: "k8s",
						Endpoint:     "eth0",
						Pod:          name,
						ContainerID:  containerID,
					}

					wrkload, err := ids.CalculateWorkloadEndpointName(false)
					Expect(err).NotTo(HaveOccurred())

					Expect(endpoints.Items[0].Name).Should(Equal(wrkload))
					Expect(endpoints.Items[0].Namespace).Should(Equal(testutils.K8S_TEST_NS))
					Expect(endpoints.Items[0].Labels).Should(Equal(map[string]string{"calico/k8s_ns": "test"}))

					Expect(endpoints.Items[0].Spec.ContainerID).Should(Equal(containerID))

					// Try to create the same container but with a different endpoint (container interface name 'eth1'),
					// so CNI receives the ADD for the same containerID but different endpoint.
					session, _, _, _, err = testutils.RunCNIPluginWithId(netconf, name, testutils.K8S_TEST_NS, "", containerID, "eth1", contNs)
					Expect(err).ShouldNot(HaveOccurred())
					Eventually(session).Should(gexec.Exit())

					// The endpoint is created in etcd
					endpoints, err = calicoClient.WorkloadEndpoints().List(ctx, options.ListOptions{})
					Expect(err).ShouldNot(HaveOccurred())
					Expect(endpoints.Items).Should(HaveLen(1))

					// Returned endpoint should still have the same fields even after calling the CNI plugin with a different interface name.
					// Calico CNI currently only supports one endpoint (interface) per pod.
					Expect(endpoints.Items[0].Name).Should(Equal(wrkload))
					Expect(endpoints.Items[0].Namespace).Should(Equal(testutils.K8S_TEST_NS))
					Expect(endpoints.Items[0].Labels).Should(Equal(map[string]string{"calico/k8s_ns": "test"}))

					// Explicitly assert that endpoint name is still 'eth0' (which was the case from the first ADD)
					Expect(endpoints.Items[0].Spec.Endpoint).Should(Equal("eth0"))
					Expect(endpoints.Items[0].Spec.ContainerID).Should(Equal(containerID))

					// Now we create another pod with a very similar name.
					name2 := "mypod"

					pod2, err := clientset.Pods(testutils.K8S_TEST_NS).Create(
						&v1.Pod{
							ObjectMeta: metav1.ObjectMeta{
								Name: name2,
							},
							Spec: v1.PodSpec{Containers: []v1.Container{{
								Name:  name2,
								Image: "ignore",
							}}},
						})

					Expect(err).NotTo(HaveOccurred())

					log.Infof("Created POD object: %v", pod2)

					// Now since we can't use the same container namespace for the second container, we need to create a new one.
					contNs2, err := ns.NewNS()
					Expect(err).NotTo(HaveOccurred())

					err = contNs2.Do(func(_ ns.NetNS) error {
						lo, err := netlink.LinkByName("lo")
						if err != nil {
							return err
						}
						return netlink.LinkSetUp(lo)
					})
					Expect(err).NotTo(HaveOccurred())

					// Create the container, which will call CNI and by default it will create the container with interface name 'eth0'.
					containerID2 := "randomCID"
					session2, _, _, _, err := testutils.RunCNIPluginWithId(netconf, name2, testutils.K8S_TEST_NS, "", containerID2, "eth0", contNs2)
					Expect(err).ShouldNot(HaveOccurred())
					Eventually(session2).Should(gexec.Exit())

					result, err = testutils.GetResultForCurrent(session2, cniVersion)
					if err != nil {
						log.Fatalf("Error getting result from the session: %v\n", err)
					}

					log.Printf("Unmarshalled result from first ADD: %v\n", result)

					// Make sure BOTH of the endpoints are there in etcd
					endpoints, err = calicoClient.WorkloadEndpoints().List(ctx, options.ListOptions{})
					Expect(err).ShouldNot(HaveOccurred())
					Expect(endpoints.Items).Should(HaveLen(2))

					// Construct the workloadendpoint name for the second pod.
					ids2 := names.WorkloadEndpointIdentifiers{
						Node:         hostname,
						Orchestrator: "k8s",
						Endpoint:     "eth0",
						Pod:          name2,
						ContainerID:  containerID2,
					}

					wrkload2, err := ids2.CalculateWorkloadEndpointName(false)
					Expect(err).NotTo(HaveOccurred())

					// Explicitly Get the second workloadendpoint and make sure it exists and has all the right fields.
					ep, err := calicoClient.WorkloadEndpoints().Get(ctx, testutils.K8S_TEST_NS, wrkload2, options.GetOptions{})
					Expect(err).ShouldNot(HaveOccurred())

					// Returned endpoint should still have the same fields even after calling the CNI plugin with a different interface name.
					// Calico CNI currently only supports one endpoint (interface) per pod.
					Expect(ep.Name).Should(Equal(wrkload2))
					Expect(ep.Namespace).Should(Equal(testutils.K8S_TEST_NS))
					Expect(ep.Labels).Should(Equal(map[string]string{"calico/k8s_ns": "test"}))

					// Assert this WEP has the new containerID for the second pod.
					Expect(ep.Spec.ContainerID).Should(Equal(containerID2))

					// Delete both pods.
					_, err = testutils.DeleteContainerWithId(netconf, contNs.Path(), name, testutils.K8S_TEST_NS, containerID)
					Expect(err).ShouldNot(HaveOccurred())

					_, err = testutils.DeleteContainerWithId(netconf, contNs2.Path(), name2, testutils.K8S_TEST_NS, containerID2)
					Expect(err).ShouldNot(HaveOccurred())
				})
			})
		})
	})
})<|MERGE_RESOLUTION|>--- conflicted
+++ resolved
@@ -15,23 +15,17 @@
 	"github.com/onsi/gomega/gexec"
 	"github.com/projectcalico/cni-plugin/testutils"
 	"github.com/projectcalico/cni-plugin/utils"
-	api "github.com/projectcalico/libcalico-go/lib/apiv2"
-	"github.com/projectcalico/libcalico-go/lib/backend/k8s"
+	api "github.com/projectcalico/libcalico-go/lib/apis/v2"
+	k8sconversion "github.com/projectcalico/libcalico-go/lib/backend/k8s/conversion"
 	client "github.com/projectcalico/libcalico-go/lib/clientv2"
 	"github.com/projectcalico/libcalico-go/lib/logutils"
-<<<<<<< HEAD
 	"github.com/projectcalico/libcalico-go/lib/names"
 	"github.com/projectcalico/libcalico-go/lib/options"
-=======
-	cnet "github.com/projectcalico/libcalico-go/lib/net"
-	"github.com/projectcalico/libcalico-go/lib/numorstring"
-	"github.com/projectcalico/libcalico-go/lib/testutils"
->>>>>>> b4b37462
 	log "github.com/sirupsen/logrus"
 	"github.com/vishvananda/netlink"
+	"k8s.io/api/core/v1"
 	metav1 "k8s.io/apimachinery/pkg/apis/meta/v1"
 	"k8s.io/client-go/kubernetes"
-	"k8s.io/client-go/pkg/api/v1"
 	"k8s.io/client-go/tools/clientcmd"
 )
 
@@ -44,7 +38,10 @@
 	log.SetLevel(log.DebugLevel)
 	hostname, _ := os.Hostname()
 	ctx := context.Background()
-	calicoClient, _ := client.NewFromEnv()
+	calicoClient, err := client.NewFromEnv()
+	if err != nil {
+		panic(err)
+	}
 
 	BeforeEach(func() {
 		testutils.WipeK8sPods()
@@ -89,12 +86,15 @@
 				name := fmt.Sprintf("run%d", rand.Uint32())
 
 				// Create a K8s pod w/o any special params
-				_, err = clientset.Pods(testutils.K8S_TEST_NS).Create(&v1.Pod{
+				_, err = clientset.CoreV1().Pods(testutils.K8S_TEST_NS).Create(&v1.Pod{
 					ObjectMeta: metav1.ObjectMeta{Name: name},
-					Spec: v1.PodSpec{Containers: []v1.Container{{
-						Name:  name,
-						Image: "ignore",
-					}}},
+					Spec: v1.PodSpec{
+						Containers: []v1.Container{{
+							Name:  name,
+							Image: "ignore",
+						}},
+						NodeName: hostname,
+					},
 				})
 				if err != nil {
 					panic(err)
@@ -130,7 +130,7 @@
 				wrkload, err := ids.CalculateWorkloadEndpointName(false)
 				Expect(err).NotTo(HaveOccurred())
 
-				interfaceName := k8s.VethNameForWorkload(wrkload)
+				interfaceName := k8sconversion.VethNameForWorkload(wrkload)
 
 				// The endpoint is created
 				endpoints, err := calicoClient.WorkloadEndpoints().List(ctx, options.ListOptions{})
@@ -238,29 +238,31 @@
 					}
 
 					name := fmt.Sprintf("run%d", rand.Uint32())
-					interfaceName := k8s.VethNameForWorkload(fmt.Sprintf("%s.%s", K8S_TEST_NS, name))
 
 					// Create a K8s pod w/o any special params
-					_, err = clientset.Pods(K8S_TEST_NS).Create(&v1.Pod{
+					_, err = clientset.CoreV1().Pods(testutils.K8S_TEST_NS).Create(&v1.Pod{
 						ObjectMeta: metav1.ObjectMeta{Name: name},
-						Spec: v1.PodSpec{Containers: []v1.Container{{
-							Name:  fmt.Sprintf("container-%s", name),
-							Image: "ignore",
-							Ports: []v1.ContainerPort{{
-								Name:          "anamedport",
-								ContainerPort: 555,
+						Spec: v1.PodSpec{
+							Containers: []v1.Container{{
+								Name:  fmt.Sprintf("container-%s", name),
+								Image: "ignore",
+								Ports: []v1.ContainerPort{{
+									Name:          "anamedport",
+									ContainerPort: 555,
+								}},
 							}},
-						}}},
+							NodeName: hostname,
+						},
 					})
 					if err != nil {
 						panic(err)
 					}
-					containerID, session, contVeth, _, _, contNs, err := CreateContainer(netconf, name, "")
+					containerID, session, contVeth, _, _, contNs, err := testutils.CreateContainer(netconf, name, testutils.K8S_TEST_NS, "")
 
 					Expect(err).ShouldNot(HaveOccurred())
 					Eventually(session).Should(gexec.Exit())
 
-					result, err := GetResultForCurrent(session, cniVersion)
+					result, err := testutils.GetResultForCurrent(session, cniVersion)
 					if err != nil {
 						log.Fatalf("Error getting result from the session: %v\n", err)
 					}
@@ -274,38 +276,44 @@
 					// datastore things:
 					// TODO Make sure the profile doesn't exist
 
+					ids := names.WorkloadEndpointIdentifiers{
+						Node:         hostname,
+						Orchestrator: "k8s",
+						Endpoint:     "eth0",
+						Pod:          name,
+						ContainerID:  containerID,
+					}
+
+					wrkload, err := ids.CalculateWorkloadEndpointName(false)
+					interfaceName := k8sconversion.VethNameForWorkload(wrkload)
+					Expect(err).NotTo(HaveOccurred())
+
 					// The endpoint is created
-					endpoints, err := calicoClient.WorkloadEndpoints().List(api.WorkloadEndpointMetadata{})
+					endpoints, err := calicoClient.WorkloadEndpoints().List(ctx, options.ListOptions{})
 					Expect(err).ShouldNot(HaveOccurred())
 					Expect(endpoints.Items).Should(HaveLen(1))
 
-					// Set the Revision to nil since we can't assert it's exact value.
-					endpoints.Items[0].Metadata.Revision = nil
-					Expect(endpoints.Items[0].Metadata).Should(Equal(api.WorkloadEndpointMetadata{
-						Node:             hostname,
-						Name:             "eth0",
-						Workload:         fmt.Sprintf("test.%s", name),
-						ActiveInstanceID: containerID,
-						Orchestrator:     "k8s",
-						Labels:           map[string]string{"calico/k8s_ns": "test"},
+					Expect(endpoints.Items[0].Name).Should(Equal(wrkload))
+					Expect(endpoints.Items[0].Namespace).Should(Equal(testutils.K8S_TEST_NS))
+					Expect(endpoints.Items[0].Labels).Should(Equal(map[string]string{"calico/k8s_ns": "test"}))
+					Expect(endpoints.Items[0].Spec).Should(Equal(api.WorkloadEndpointSpec{
+						Pod:           name,
+						InterfaceName: interfaceName,
+						IPNetworks:    []string{result.IPs[0].Address.String()},
+						MAC:           mac.String(),
+						Profiles:      []string{"k8s_ns.test"},
+						Node:          hostname,
+						Endpoint:      "eth0",
+						Workload:      "",
+						ContainerID:   containerID,
+						Orchestrator:  "k8s",
 					}))
-					Expect(endpoints.Items[0].Spec).Should(Equal(api.WorkloadEndpointSpec{
-						InterfaceName: interfaceName,
-						IPNetworks:    []cnet.IPNet{{result.IPs[0].Address}},
-						MAC:           &cnet.MAC{HardwareAddr: mac},
-						Profiles:      []string{"k8s_ns.test"},
-						Ports: []api.EndpointPort{{
-							Name:     "anamedport",
-							Protocol: numorstring.ProtocolFromString("tcp"),
-							Port:     555,
-						}},
-					}))
-
-					_, err = DeleteContainer(netconf, contNs.Path(), name)
+
+					_, err = testutils.DeleteContainer(netconf, contNs.Path(), name, testutils.K8S_TEST_NS)
 					Expect(err).ShouldNot(HaveOccurred())
 
 					// Make sure there are no endpoints anymore
-					endpoints, err = calicoClient.WorkloadEndpoints().List(api.WorkloadEndpointMetadata{})
+					endpoints, err = calicoClient.WorkloadEndpoints().List(ctx, options.ListOptions{})
 					Expect(err).ShouldNot(HaveOccurred())
 					Expect(endpoints.Items).Should(HaveLen(0))
 
@@ -336,12 +344,15 @@
 					name := fmt.Sprintf("run%d", rand.Uint32())
 
 					// Create a K8s pod w/o any special params
-					_, err = clientset.Pods(testutils.K8S_TEST_NS).Create(&v1.Pod{
+					_, err = clientset.CoreV1().Pods(testutils.K8S_TEST_NS).Create(&v1.Pod{
 						ObjectMeta: metav1.ObjectMeta{Name: name},
-						Spec: v1.PodSpec{Containers: []v1.Container{{
-							Name:  name,
-							Image: "ignore",
-						}}},
+						Spec: v1.PodSpec{
+							Containers: []v1.Container{{
+								Name:  name,
+								Image: "ignore",
+							}},
+							NodeName: hostname,
+						},
 					})
 					Expect(err).NotTo(HaveOccurred())
 
@@ -391,17 +402,20 @@
 
 					// Now create a K8s pod passing in an IP pool.
 					name := fmt.Sprintf("run%d", rand.Uint32())
-					pod, err := clientset.Pods(testutils.K8S_TEST_NS).Create(&v1.Pod{
+					pod, err := clientset.CoreV1().Pods(testutils.K8S_TEST_NS).Create(&v1.Pod{
 						ObjectMeta: metav1.ObjectMeta{
 							Name: name,
 							Annotations: map[string]string{
 								"cni.projectcalico.org/ipv4pools": "[\"172.16.0.0/16\"]",
 							},
 						},
-						Spec: v1.PodSpec{Containers: []v1.Container{{
-							Name:  name,
-							Image: "ignore",
-						}}},
+						Spec: v1.PodSpec{
+							Containers: []v1.Container{{
+								Name:  name,
+								Image: "ignore",
+							}},
+							NodeName: hostname,
+						},
 					})
 					Expect(err).NotTo(HaveOccurred())
 
@@ -448,17 +462,20 @@
 
 					// Now create a K8s pod passing in an IP address.
 					name := fmt.Sprintf("run%d", rand.Uint32())
-					pod, err := clientset.Pods(testutils.K8S_TEST_NS).Create(&v1.Pod{
+					pod, err := clientset.CoreV1().Pods(testutils.K8S_TEST_NS).Create(&v1.Pod{
 						ObjectMeta: metav1.ObjectMeta{
 							Name: name,
 							Annotations: map[string]string{
 								"cni.projectcalico.org/ipAddrsNoIpam": "[\"10.0.0.1\"]",
 							},
 						},
-						Spec: v1.PodSpec{Containers: []v1.Container{{
-							Name:  name,
-							Image: "ignore",
-						}}},
+						Spec: v1.PodSpec{
+							Containers: []v1.Container{{
+								Name:  name,
+								Image: "ignore",
+							}},
+							NodeName: hostname,
+						},
 					})
 					Expect(err).NotTo(HaveOccurred())
 
@@ -484,7 +501,7 @@
 					wrkload, err := ids.CalculateWorkloadEndpointName(false)
 					Expect(err).NotTo(HaveOccurred())
 
-					interfaceName := k8s.VethNameForWorkload(wrkload)
+					interfaceName := k8sconversion.VethNameForWorkload(wrkload)
 
 					// The endpoint is created
 					endpoints, err := calicoClient.WorkloadEndpoints().List(ctx, options.ListOptions{})
@@ -552,17 +569,20 @@
 
 					// Now create a K8s pod passing in an IP address.
 					name := fmt.Sprintf("run%d", rand.Uint32())
-					pod, err := clientset.Pods(testutils.K8S_TEST_NS).Create(&v1.Pod{
+					pod, err := clientset.CoreV1().Pods(testutils.K8S_TEST_NS).Create(&v1.Pod{
 						ObjectMeta: metav1.ObjectMeta{
 							Name: name,
 							Annotations: map[string]string{
 								"cni.projectcalico.org/ipAddrs": "[\"20.0.0.111\"]",
 							},
 						},
-						Spec: v1.PodSpec{Containers: []v1.Container{{
-							Name:  name,
-							Image: "ignore",
-						}}},
+						Spec: v1.PodSpec{
+							Containers: []v1.Container{{
+								Name:  name,
+								Image: "ignore",
+							}},
+							NodeName: hostname,
+						},
 					})
 					Expect(err).NotTo(HaveOccurred())
 
@@ -588,7 +608,7 @@
 					wrkload, err := ids.CalculateWorkloadEndpointName(false)
 					Expect(err).NotTo(HaveOccurred())
 
-					interfaceName := k8s.VethNameForWorkload(wrkload)
+					interfaceName := k8sconversion.VethNameForWorkload(wrkload)
 
 					// Make sure WorkloadEndpoint is created and has the requested IP in the datastore.
 					endpoints, err := calicoClient.WorkloadEndpoints().List(ctx, options.ListOptions{})
@@ -654,17 +674,20 @@
 
 					// Now create a K8s pod passing in an IP address.
 					name := fmt.Sprintf("run%d", rand.Uint32())
-					pod, err := clientset.Pods(testutils.K8S_TEST_NS).Create(&v1.Pod{
+					pod, err := clientset.CoreV1().Pods(testutils.K8S_TEST_NS).Create(&v1.Pod{
 						ObjectMeta: metav1.ObjectMeta{
 							Name: name,
 							Annotations: map[string]string{
 								"cni.projectcalico.org/ipAddrs": "[\"20.0.0.111\"]",
 							},
 						},
-						Spec: v1.PodSpec{Containers: []v1.Container{{
-							Name:  name,
-							Image: "ignore",
-						}}},
+						Spec: v1.PodSpec{
+							Containers: []v1.Container{{
+								Name:  name,
+								Image: "ignore",
+							}},
+							NodeName: hostname,
+						},
 					})
 					Expect(err).NotTo(HaveOccurred())
 
@@ -690,7 +713,7 @@
 					wrkload, err := ids.CalculateWorkloadEndpointName(false)
 					Expect(err).NotTo(HaveOccurred())
 
-					interfaceName := k8s.VethNameForWorkload(wrkload)
+					interfaceName := k8sconversion.VethNameForWorkload(wrkload)
 
 					// Make sure WorkloadEndpoint is created and has the requested IP in the datastore.
 					endpoints, err := calicoClient.WorkloadEndpoints().List(ctx, options.ListOptions{})
@@ -747,7 +770,7 @@
 					Expect(err).NotTo(HaveOccurred())
 
 					// Create a K8s Node object with PodCIDR and name equal to hostname.
-					_, err = clientset.Nodes().Create(&v1.Node{
+					_, err = clientset.CoreV1().Nodes().Create(&v1.Node{
 						ObjectMeta: metav1.ObjectMeta{Name: hostname},
 						Spec: v1.NodeSpec{
 							PodCIDR: "10.0.0.0/24",
@@ -757,12 +780,13 @@
 
 					By("Creating a pod with a specific IP address")
 					name := fmt.Sprintf("run%d", rand.Uint32())
-					_, err = clientset.Pods(testutils.K8S_TEST_NS).Create(&v1.Pod{
+					_, err = clientset.CoreV1().Pods(testutils.K8S_TEST_NS).Create(&v1.Pod{
 						ObjectMeta: metav1.ObjectMeta{Name: name},
-						Spec: v1.PodSpec{Containers: []v1.Container{{
-							Name:  name,
-							Image: "ignore",
-						}},
+						Spec: v1.PodSpec{
+							Containers: []v1.Container{{
+								Name:  name,
+								Image: "ignore",
+							}},
 							NodeName: hostname,
 						},
 					})
@@ -784,12 +808,13 @@
 
 					By("Creating a second pod with the same IP address as the first pod")
 					name2 := fmt.Sprintf("run2%d", rand.Uint32())
-					_, err = clientset.Pods(testutils.K8S_TEST_NS).Create(&v1.Pod{
+					_, err = clientset.CoreV1().Pods(testutils.K8S_TEST_NS).Create(&v1.Pod{
 						ObjectMeta: metav1.ObjectMeta{Name: name2},
-						Spec: v1.PodSpec{Containers: []v1.Container{{
-							Name:  fmt.Sprintf("container-%s", name2),
-							Image: "ignore",
-						}},
+						Spec: v1.PodSpec{
+							Containers: []v1.Container{{
+								Name:  fmt.Sprintf("container-%s", name2),
+								Image: "ignore",
+							}},
 							NodeName: hostname,
 						},
 					})
@@ -843,15 +868,18 @@
 					cniContainerIDX := "container-id-00X"
 					cniContainerIDY := "container-id-00Y"
 
-					pod, err := clientset.Pods(testutils.K8S_TEST_NS).Create(
+					pod, err := clientset.CoreV1().Pods(testutils.K8S_TEST_NS).Create(
 						&v1.Pod{
 							ObjectMeta: metav1.ObjectMeta{
 								Name: name,
 							},
-							Spec: v1.PodSpec{Containers: []v1.Container{{
-								Name:  name,
-								Image: "ignore",
-							}}},
+							Spec: v1.PodSpec{
+								Containers: []v1.Container{{
+									Name:  name,
+									Image: "ignore",
+								}},
+								NodeName: hostname,
+							},
 						})
 
 					Expect(err).NotTo(HaveOccurred())
@@ -996,15 +1024,18 @@
 					cniContainerIDX := "container-id-00X"
 					cniContainerIDY := "container-id-00Y"
 
-					pod, err := clientset.Pods(testutils.K8S_TEST_NS).Create(
+					pod, err := clientset.CoreV1().Pods(testutils.K8S_TEST_NS).Create(
 						&v1.Pod{
 							ObjectMeta: metav1.ObjectMeta{
 								Name: name,
 							},
-							Spec: v1.PodSpec{Containers: []v1.Container{{
-								Name:  name,
-								Image: "ignore",
-							}}},
+							Spec: v1.PodSpec{
+								Containers: []v1.Container{{
+									Name:  name,
+									Image: "ignore",
+								}},
+								NodeName: hostname,
+							},
 						})
 
 					Expect(err).NotTo(HaveOccurred())
@@ -1137,15 +1168,18 @@
 					// Now create a K8s pod.
 					name := fmt.Sprintf("run%d", rand.Uint32())
 
-					pod, err := clientset.Pods(testutils.K8S_TEST_NS).Create(
+					pod, err := clientset.CoreV1().Pods(testutils.K8S_TEST_NS).Create(
 						&v1.Pod{
 							ObjectMeta: metav1.ObjectMeta{
 								Name: name,
 							},
-							Spec: v1.PodSpec{Containers: []v1.Container{{
-								Name:  name,
-								Image: "ignore",
-							}}},
+							Spec: v1.PodSpec{
+								Containers: []v1.Container{{
+									Name:  name,
+									Image: "ignore",
+								}},
+								NodeName: hostname,
+							},
 						})
 
 					Expect(err).NotTo(HaveOccurred())
@@ -1228,17 +1262,20 @@
 
 					// Now create a K8s pod passing in more than one IPv4 address.
 					name := fmt.Sprintf("run%d", rand.Uint32())
-					pod, err := clientset.Pods(testutils.K8S_TEST_NS).Create(&v1.Pod{
+					pod, err := clientset.CoreV1().Pods(testutils.K8S_TEST_NS).Create(&v1.Pod{
 						ObjectMeta: metav1.ObjectMeta{
 							Name: name,
 							Annotations: map[string]string{
 								"cni.projectcalico.org/ipAddrsNoIpam": "[\"10.0.0.1\", \"10.0.0.2\"]",
 							},
 						},
-						Spec: v1.PodSpec{Containers: []v1.Container{{
-							Name:  name,
-							Image: "ignore",
-						}}},
+						Spec: v1.PodSpec{
+							Containers: []v1.Container{{
+								Name:  name,
+								Image: "ignore",
+							}},
+							NodeName: hostname,
+						},
 					})
 					Expect(err).NotTo(HaveOccurred())
 
@@ -1289,15 +1326,18 @@
 					// Now create a K8s pod.
 					name := "mypod-1"
 
-					pod, err := clientset.Pods(testutils.K8S_TEST_NS).Create(
+					pod, err := clientset.CoreV1().Pods(testutils.K8S_TEST_NS).Create(
 						&v1.Pod{
 							ObjectMeta: metav1.ObjectMeta{
 								Name: name,
 							},
-							Spec: v1.PodSpec{Containers: []v1.Container{{
-								Name:  name,
-								Image: "ignore",
-							}}},
+							Spec: v1.PodSpec{
+								Containers: []v1.Container{{
+									Name:  name,
+									Image: "ignore",
+								}},
+								NodeName: hostname,
+							},
 						})
 
 					Expect(err).NotTo(HaveOccurred())
@@ -1362,15 +1402,18 @@
 					// Now we create another pod with a very similar name.
 					name2 := "mypod"
 
-					pod2, err := clientset.Pods(testutils.K8S_TEST_NS).Create(
+					pod2, err := clientset.CoreV1().Pods(testutils.K8S_TEST_NS).Create(
 						&v1.Pod{
 							ObjectMeta: metav1.ObjectMeta{
 								Name: name2,
 							},
-							Spec: v1.PodSpec{Containers: []v1.Container{{
-								Name:  name2,
-								Image: "ignore",
-							}}},
+							Spec: v1.PodSpec{
+								Containers: []v1.Container{{
+									Name:  name2,
+									Image: "ignore",
+								}},
+								NodeName: hostname,
+							},
 						})
 
 					Expect(err).NotTo(HaveOccurred())
