--- conflicted
+++ resolved
@@ -268,7 +268,6 @@
 	deleteMap(mockMapv5)
 }
 
-<<<<<<< HEAD
 func TestCtMapUpgradeWithNATFwdEntries(t *testing.T) {
 	RegisterTestingT(t)
 	ctMap.(*bpf.PinnedMap).Close()
@@ -456,7 +455,8 @@
 		err := m.EnsureExists()
 		Expect(err).NotTo(HaveOccurred())
 	}
-=======
+}
+
 func TestMapResizeWhileUpgradeInProgress(t *testing.T) {
 	RegisterTestingT(t)
 	mc := &bpf.MapContext{}
@@ -575,5 +575,4 @@
 	deleteMap(mockMapv2_old)
 	deleteMap(mockMapv2)
 	deleteMap(mockMapv5)
->>>>>>> ae55361f
 }