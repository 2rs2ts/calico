--- conflicted
+++ resolved
@@ -841,16 +841,11 @@
 			Expect(err).NotTo(HaveOccurred())
 
 			// Allocate an IP so that a block is allocated
-<<<<<<< HEAD
-			assignedV4, _, err := c.IPAM().AutoAssign(ctx, ipam.AutoAssignArgs{Num4: 1})
+			assignedV4, _, err := c.IPAM().AutoAssign(ctx, ipam.AutoAssignArgs{Num4: 1, Hostname: host})
 			var assigned []cnet.IP
 			for _, ipnet := range assignedV4 {
 				assigned = append(assigned, cnet.IP{ipnet.IP})
 			}
-
-=======
-			assigned, _, err := c.IPAM().AutoAssign(ctx, ipam.AutoAssignArgs{Num4: 1, Hostname: host})
->>>>>>> d93dd29e
 			Expect(err).NotTo(HaveOccurred())
 			Expect(assigned).To(HaveLen(1))
 
