// Copyright (c) 2017 Tigera, Inc. All rights reserved.

// Licensed under the Apache License, Version 2.0 (the "License");
// you may not use this file except in compliance with the License.
// You may obtain a copy of the License at
//
//     http://www.apache.org/licenses/LICENSE-2.0
//
// Unless required by applicable law or agreed to in writing, software
// distributed under the License is distributed on an "AS IS" BASIS,
// WITHOUT WARRANTIES OR CONDITIONS OF ANY KIND, either express or implied.
// See the License for the specific language governing permissions and
// limitations under the License.

package bgpsyncer_test

import (
	"context"

	. "github.com/onsi/ginkgo"
	. "github.com/onsi/gomega"
	metav1 "k8s.io/apimachinery/pkg/apis/meta/v1"

	"github.com/projectcalico/libcalico-go/lib/apiconfig"
	apiv3 "github.com/projectcalico/libcalico-go/lib/apis/v3"
	"github.com/projectcalico/libcalico-go/lib/backend"
	"github.com/projectcalico/libcalico-go/lib/backend/api"
	"github.com/projectcalico/libcalico-go/lib/backend/model"
	"github.com/projectcalico/libcalico-go/lib/backend/syncersv1/bgpsyncer"
	"github.com/projectcalico/libcalico-go/lib/clientv3"
	"github.com/projectcalico/libcalico-go/lib/ipam"
	"github.com/projectcalico/libcalico-go/lib/ipip"
	"github.com/projectcalico/libcalico-go/lib/net"
	"github.com/projectcalico/libcalico-go/lib/numorstring"
	"github.com/projectcalico/libcalico-go/lib/options"
	"github.com/projectcalico/libcalico-go/lib/testutils"
)

// These tests validate that the various resources that the BGP watches are
// handled correctly by the syncer.  We don't validate in detail the behavior of
// each of udpate handlers that are invoked, since these are tested more thoroughly
// elsewhere.
var _ = testutils.E2eDatastoreDescribe("BGP syncer tests", testutils.DatastoreAll, func(config apiconfig.CalicoAPIConfig) {

	ctx := context.Background()

	Describe("BGP syncer functionality", func() {
		It("should receive the synced after return all current data", func() {
			// Create a v3 client to drive data changes (luckily because this is the _test module,
			// we don't get circular imports.
			c, err := clientv3.New(config)
			Expect(err).NotTo(HaveOccurred())

			// Create the backend client to obtain a syncer interface.
			be, err := backend.NewClient(config)
			Expect(err).NotTo(HaveOccurred())
			be.Clean()

			// Create a SyncerTester to receive the BGP syncer callback events and to allow us
			// to assert state.
			syncTester := testutils.NewSyncerTester()
			syncer := bgpsyncer.New(be, syncTester, "127.0.0.1")
			syncer.Start()
			expectedCacheSize := 0

			By("Checking status is updated to sync'd at start of day")
			syncTester.ExpectStatusUpdate(api.WaitForDatastore)
			syncTester.ExpectCacheSize(expectedCacheSize)
			syncTester.ExpectStatusUpdate(api.ResyncInProgress)
			if config.Spec.DatastoreType == apiconfig.Kubernetes {
				expectedCacheSize += 2
			}
			syncTester.ExpectCacheSize(expectedCacheSize)
			syncTester.ExpectStatusUpdate(api.InSync)
			syncTester.ExpectCacheSize(expectedCacheSize)

			// For Kubernetes test the two entries already in the cache - one
			// affinity block and one node.
			if config.Spec.DatastoreType == apiconfig.Kubernetes {
				syncTester.ExpectPath("/calico/resources/v3/projectcalico.org/nodes/127.0.0.1")
				syncTester.ExpectData(model.KVPair{
					Key:   model.BlockAffinityKey{Host: "127.0.0.1", CIDR: net.MustParseCIDR("10.10.10.0/24")},
					Value: &model.BlockAffinity{State: model.StateConfirmed},
				})
			}

			By("Disabling node to node mesh and adding a default ASNumber")
			n2n := false
			asn := numorstring.ASNumber(12345)
			bgpCfg, err := c.BGPConfigurations().Create(
				ctx,
				&apiv3.BGPConfiguration{
					ObjectMeta: metav1.ObjectMeta{Name: "default"},
					Spec: apiv3.BGPConfigurationSpec{
						NodeToNodeMeshEnabled: &n2n,
						ASNumber:              &asn,
					},
				},
				options.SetOptions{},
			)
			Expect(err).NotTo(HaveOccurred())
			expectedCacheSize += 2

			// We should have entries for each config option (i.e. 2)
			syncTester.ExpectCacheSize(expectedCacheSize)
			syncTester.ExpectData(model.KVPair{
				Key:      model.GlobalBGPConfigKey{"as_num"},
				Value:    "12345",
				Revision: bgpCfg.ResourceVersion,
			})
			syncTester.ExpectData(model.KVPair{
				Key:      model.GlobalBGPConfigKey{"node_mesh"},
				Value:    "{\"enabled\":false}",
				Revision: bgpCfg.ResourceVersion,
			})

			var node *apiv3.Node
			if config.Spec.DatastoreType == apiconfig.Kubernetes {
				// For Kubernetes, update the existing node config to have some BGP configuration.
				By("Configuring a node with BGP configuration")
				node, err = c.Nodes().Get(ctx, "127.0.0.1", options.GetOptions{})
				Expect(err).NotTo(HaveOccurred())
				node.Spec.BGP = &apiv3.NodeBGPSpec{
					IPv4Address: "1.2.3.4/24",
					IPv6Address: "aa:bb::cc/120",
				}
				node, err = c.Nodes().Update(ctx, node, options.SetOptions{})
				Expect(err).NotTo(HaveOccurred())

				// The existing Node resource is updated; no change in cache size.
			} else {
				// For non-Kubernetes, add a new node with valid BGP configuration.
				By("Creating a node with BGP configuration")
				node, err = c.Nodes().Create(
					ctx,
					&apiv3.Node{
						ObjectMeta: metav1.ObjectMeta{Name: "127.0.0.1"},
						Spec: apiv3.NodeSpec{
							BGP: &apiv3.NodeBGPSpec{
								IPv4Address: "1.2.3.4/24",
								IPv6Address: "aa:bb::cc/120",
							},
						},
					},
					options.SetOptions{},
				)
				Expect(err).NotTo(HaveOccurred())
				expectedCacheSize += 1
			}

			syncTester.ExpectCacheSize(expectedCacheSize)
			syncTester.ExpectPath("/calico/resources/v3/projectcalico.org/nodes/127.0.0.1")

			By("Updating the BGPConfiguration to remove the default ASNumber")
			bgpCfg.Spec.ASNumber = nil
			_, err = c.BGPConfigurations().Update(ctx, bgpCfg, options.SetOptions{})
			Expect(err).NotTo(HaveOccurred())
			// Removing one config option ( -1 )
			expectedCacheSize -= 1
			syncTester.ExpectCacheSize(expectedCacheSize)
			syncTester.ExpectNoData(model.GlobalBGPConfigKey{"as_num"})

			By("Creating an IPPool")
			poolCIDR := "192.124.0.0/21"
			poolCIDRNet := net.MustParseCIDR(poolCIDR)
			pool, err := c.IPPools().Create(
				ctx,
				&apiv3.IPPool{
					ObjectMeta: metav1.ObjectMeta{Name: "mypool"},
					Spec: apiv3.IPPoolSpec{
						CIDR:        poolCIDR,
						IPIPMode:    apiv3.IPIPModeCrossSubnet,
						NATOutgoing: true,
					},
				},
				options.SetOptions{},
			)
			Expect(err).NotTo(HaveOccurred())
			// The pool will add as single entry ( +1 )
			poolKeyV1 := model.IPPoolKey{CIDR: net.MustParseCIDR("192.124.0.0/21")}
			expectedCacheSize += 1
			syncTester.ExpectCacheSize(expectedCacheSize)
			syncTester.ExpectData(model.KVPair{
				Key: poolKeyV1,
				Value: &model.IPPool{
					CIDR:          poolCIDRNet,
					IPIPInterface: "tunl0",
					IPIPMode:      ipip.CrossSubnet,
					Masquerade:    true,
					IPAM:          true,
					Disabled:      false,
				},
				Revision: pool.ResourceVersion,
			})

			By("Creating a BGPPeer")
			_, err = c.BGPPeers().Create(
				ctx,
				&apiv3.BGPPeer{
					ObjectMeta: metav1.ObjectMeta{Name: "peer1"},
					Spec: apiv3.BGPPeerSpec{
						PeerIP:   "192.124.10.20",
						ASNumber: numorstring.ASNumber(75758),
					},
				},
				options.SetOptions{},
			)
			Expect(err).NotTo(HaveOccurred())

			// The peer will add as single entry ( +1 )
			expectedCacheSize += 1
			syncTester.ExpectCacheSize(expectedCacheSize)
			syncTester.ExpectPath("/calico/resources/v3/projectcalico.org/bgppeers/peer1")

			// For non-kubernetes, check that we can allocate an IP address and get a syncer update
			// for the allocation block.
			var blockAffinityKeyV1 model.BlockAffinityKey
			if config.Spec.DatastoreType != apiconfig.Kubernetes {
				By("Allocating an IP address and checking that we get an allocation block")
				ipV4Nets1, _, err := c.IPAM().AutoAssign(ctx, ipam.AutoAssignArgs{
					Num4:     1,
					Hostname: "127.0.0.1",
				})

				var ips1 []net.IP
				for _, ipnet := range ipV4Nets1 {
					ips1 = append(ips1, net.IP{ipnet.IP})
				}
				Expect(err).NotTo(HaveOccurred())

				// Allocating an IP will create an affinity block that we should be notified of.  Not sure
				// what CIDR will be chosen, so search the cached entries.
				expectedCacheSize += 1
				syncTester.ExpectCacheSize(expectedCacheSize)
				current := syncTester.GetCacheEntries()
				for _, kvp := range current {
					if kab, ok := kvp.Key.(model.BlockAffinityKey); ok {
						if kab.Host == "127.0.0.1" && poolCIDRNet.Contains(kab.CIDR.IP) {
							blockAffinityKeyV1 = kab
							break
						}
					}
				}
				Expect(blockAffinityKeyV1).NotTo(BeNil(), "Did not find affinity block in sync data")

				By("Allocating an IP address on a different host and checking for no updates")
				// The syncer only monitors affine blocks for one host, so IP allocations for a different
				// host should not result in updates.
<<<<<<< HEAD
				ipV4Nets2, _, err := c.IPAM().AutoAssign(ctx, ipam.AutoAssignArgs{
=======
				hostname := "not-this-host"
				node, err = c.Nodes().Create(ctx, &apiv3.Node{ObjectMeta: metav1.ObjectMeta{Name: hostname}}, options.SetOptions{})
				Expect(err).NotTo(HaveOccurred())
				expectedCacheSize += 1
				syncTester.ExpectCacheSize(expectedCacheSize)

				ips2, _, err := c.IPAM().AutoAssign(ctx, ipam.AutoAssignArgs{
>>>>>>> d93dd29e
					Num4:     1,
					Hostname: hostname,
				})

				var ips2 []net.IP
				for _, ipnet := range ipV4Nets2 {
					ips2 = append(ips2, net.IP{ipnet.IP})
				}

				Expect(err).NotTo(HaveOccurred())
				syncTester.ExpectCacheSize(expectedCacheSize)

				By("Releasing the IP addresses and checking for no updates")
				// Releasing IPs should leave the affine blocks assigned, so releasing the IPs
				// should result in no updates.
				_, err = c.IPAM().ReleaseIPs(ctx, ips1)
				Expect(err).NotTo(HaveOccurred())
				_, err = c.IPAM().ReleaseIPs(ctx, ips2)
				Expect(err).NotTo(HaveOccurred())
				syncTester.ExpectCacheSize(expectedCacheSize)

				By("Deleting the IPPool and checking for pool and affine block deletion")
				// Deleting the pool will also release all affine blocks associated with the pool.
				_, err = c.IPPools().Delete(ctx, "mypool", options.DeleteOptions{})
				Expect(err).NotTo(HaveOccurred())

				// The pool and the affine block for 127.0.0.1 should have deletion events.
				expectedCacheSize -= 2
				syncTester.ExpectCacheSize(expectedCacheSize)
				syncTester.ExpectNoData(blockAffinityKeyV1)
				syncTester.ExpectNoData(poolKeyV1)
			}

			By("Starting a new syncer and verifying that all current entries are returned before sync status")
			// We need to create a new syncTester and syncer.
			current := syncTester.GetCacheEntries()
			syncTester = testutils.NewSyncerTester()
			syncer = bgpsyncer.New(be, syncTester, "127.0.0.1")
			syncer.Start()

			// Verify the data is the same as the data from the previous cache.  We got the cache in the previous
			// step.
			syncTester.ExpectStatusUpdate(api.WaitForDatastore)
			syncTester.ExpectStatusUpdate(api.ResyncInProgress)
			syncTester.ExpectCacheSize(expectedCacheSize)
			for _, e := range current {
				if config.Spec.DatastoreType == apiconfig.Kubernetes {
					// Don't check revisions for K8s since the node data gets updated constantly.
					e.Revision = ""
				}
				syncTester.ExpectData(e)
			}
			syncTester.ExpectStatusUpdate(api.InSync)
		})
	})
})<|MERGE_RESOLUTION|>--- conflicted
+++ resolved
@@ -246,17 +246,13 @@
 				By("Allocating an IP address on a different host and checking for no updates")
 				// The syncer only monitors affine blocks for one host, so IP allocations for a different
 				// host should not result in updates.
-<<<<<<< HEAD
-				ipV4Nets2, _, err := c.IPAM().AutoAssign(ctx, ipam.AutoAssignArgs{
-=======
 				hostname := "not-this-host"
 				node, err = c.Nodes().Create(ctx, &apiv3.Node{ObjectMeta: metav1.ObjectMeta{Name: hostname}}, options.SetOptions{})
 				Expect(err).NotTo(HaveOccurred())
 				expectedCacheSize += 1
 				syncTester.ExpectCacheSize(expectedCacheSize)
 
-				ips2, _, err := c.IPAM().AutoAssign(ctx, ipam.AutoAssignArgs{
->>>>>>> d93dd29e
+				ipV4Nets2, _, err := c.IPAM().AutoAssign(ctx, ipam.AutoAssignArgs{
 					Num4:     1,
 					Hostname: hostname,
 				})
