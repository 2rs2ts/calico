--- conflicted
+++ resolved
@@ -240,8 +240,6 @@
 		withHttpMethodPolicy,
 		withNonALPPolicy,
 	},
-<<<<<<< HEAD
-=======
 
 	// VXLAN
 	{
@@ -257,7 +255,6 @@
 		vxlanToIPIPSwitch,
 		vxlanWithBlock,
 	},
->>>>>>> ac166eaa
 }
 
 var testExpanders = []func(baseTest StateList) (desc string, mappedTests []StateList){
